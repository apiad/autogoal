--- conflicted
+++ resolved
@@ -250,11 +250,7 @@
         super().__init__(**inner.tags)
 
     def __conforms__(self, other):
-<<<<<<< HEAD
         return isinstance(other, List) and conforms(self.inner, other.inner)
-=======
-        return isinstance(other, List) and conforms(self.inner, other._inner)
->>>>>>> 6e7a1598
 
     def __repr__(self):
         return "List(%r)" % self.inner
