--- conflicted
+++ resolved
@@ -9,12 +9,9 @@
     "DenseMatrix",
     "SparseMatrix",
     "List",
-<<<<<<< HEAD
     "Algorithm",
     "Union",
-=======
-    "Stem"
->>>>>>> 570a33a8
+    "Stem",
 ]
 
 
@@ -54,11 +51,8 @@
 class Word(DataType):
     pass
 
-<<<<<<< HEAD
-=======
 class Stem(DataType):
     pass
->>>>>>> 570a33a8
 
 class Sentence(DataType):
     pass
@@ -87,8 +81,6 @@
 class SparseMatrix(DataType):
     pass
 
-<<<<<<< HEAD
-=======
 class ContinuousVector(DataType):
     pass
 
@@ -106,7 +98,6 @@
 
 class MatrixContinuousSparse(DataType):
     pass
->>>>>>> 570a33a8
 
 class List(DataType):
     def __init__(self, inner):
