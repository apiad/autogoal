--- conflicted
+++ resolved
@@ -57,10 +57,6 @@
 
         params = self._get_model_params(handle, MeanDevParam(mean=(min + max) / 2, dev=(max - min)))
         value = self._clamp(int(self.rand.gauss(params.mean, params.dev)), min, max)
-<<<<<<< HEAD
-            
-=======
->>>>>>> 649100a5
         return self._register_update(handle, value)
 
     def continuous(self, min=0, max=1, handle=None):
