import enlighten
import warnings
import time
import datetime
import statistics
import math
import traceback
import sys

from autogoal.utils import ResourceManager, RestrictedWorkerByJoin, Min, Gb


class SearchAlgorithm:
    def __init__(
        self,
        generator_fn=None,
        fitness_fn=None,
        pop_size=1,
        maximize=True,
        errors="raise",
        early_stop=0.1,
        evaluation_timeout: int = 5 * Min,
        memory_limit: int = 4 * Gb,
        search_timeout: int = 60 * 60,
    ):
        if generator_fn is None and fitness_fn is None:
            raise ValueError("You must provide either `generator_fn` or `fitness_fn`")

        self._generator_fn = generator_fn or self._build_sampler()
        self._fitness_fn = fitness_fn or (lambda x: x)
        self._pop_size = pop_size
        self._maximize = maximize
        self._errors = errors
        self._evaluation_timeout = evaluation_timeout
        self._memory_limit = memory_limit
        self._early_stop = early_stop
        self._search_timeout = search_timeout

        if self._evaluation_timeout > 0 or self._memory_limit > 0:
            self._fitness_fn = RestrictedWorkerByJoin(
                self._fitness_fn, self._evaluation_timeout, self._memory_limit
            )

    def run(self, evaluations=None, logger=None):
        """Runs the search performing at most `evaluations` of `fitness_fn`.

        Returns:
            Tuple `(best, fn)` of the best found solution and its corresponding fitness.
        """
        if logger is None:
            logger = Logger()

        if evaluations is None:
            evaluations = math.inf

        if isinstance(logger, list):
            logger = MultiLogger(*logger)

        if isinstance(self._early_stop, float):
            early_stop = int(self._early_stop * evaluations)
        else:
            early_stop = self._early_stop

        best_solution = None
        best_fn = None
        no_improvement = 0

        logger.begin(evaluations)

        start_time = time.time()

        try:
            while evaluations > 0:
                stop = False

                logger.start_generation(evaluations, best_fn)
                self._start_generation()

                fns = []

                for _ in range(self._pop_size):
                    solution = None
                    no_improvement += 1

                    try:
                        solution = self._generator_fn(self._build_sampler())
                    except Exception as e:
                        logger.error(
                            "Error while generating solution: %s" % e, solution
                        )
                        continue

                    try:
                        logger.sample_solution(solution)
                        fn = self._fitness_fn(solution)
                    except Exception as e:
                        fn = 0
                        logger.error(e, solution)

                        if self._errors == "raise":
                            logger.end(best_solution, best_fn)
                            raise

                    logger.eval_solution(solution, fn)
                    fns.append(fn)

                    if (
                        best_fn is None
                        or (fn > best_fn and self._maximize)
                        or (fn < best_fn and not self._maximize)
                    ):
                        logger.update_best(solution, fn, best_solution, best_fn)
                        best_solution = solution
                        best_fn = fn
                        no_improvement = 0
                    else:
                        no_improvement += 1

                    evaluations -= 1

                    if evaluations <= 0:
                        print("(!) Stopping since all evaluations are done." % (spent_time))
                        stop = True
                        break

                    spent_time = time.time() - start_time

                    if (
                        self._search_timeout
                        and spent_time > self._search_timeout
                    ):
                        print("(!) Stopping since time spent is %.2f." % (spent_time))
                        stop = True
                        break

                    if self._early_stop and no_improvement > self._early_stop:
                        print("(!) Stopping since no improvement for %i evaluations." % no_improvement)
                        stop = True
                        break

                logger.finish_generation(fns)
                self._finish_generation(fns)

<<<<<<< HEAD
                if early_stop and no_improvement > early_stop:
=======
                if stop:
>>>>>>> 7fab2efc
                    break

        except KeyboardInterrupt:
            pass

        logger.end(best_solution, best_fn)
        return best_solution, best_fn

    def _build_sampler(self):
        raise NotImplementedError()

    def _start_generation(self):
        pass

    def _finish_generation(self, fns):
        pass


class Logger:
    def begin(self, evaluations):
        pass

    def end(self, best, best_fn):
        pass

    def start_generation(self, evaluations, best_fn):
        pass

    def finish_generation(self, fns):
        pass

    def sample_solution(self, solution):
        pass

    def eval_solution(self, solution, fitness):
        pass

    def error(self, e: Exception, solution):
        pass

    def update_best(self, new_best, new_fn, previous_best, previous_fn):
        pass


class ConsoleLogger(Logger):
    def begin(self, evaluations):
        print("Starting search: evaluations=%i" % evaluations)
        self.start_time = time.time()
        self.start_evaluations = evaluations

    def start_generation(self, evaluations, best_fn):
        current_time = time.time()
        elapsed = int(current_time - self.start_time)
        avg_time = elapsed / (self.start_evaluations - evaluations + 1)
        remaining = int(avg_time * evaluations)
        elapsed = datetime.timedelta(seconds=elapsed)
        remaining = datetime.timedelta(seconds=remaining)
        print(
            "New generation started: best_fn=%.3f, evaluations=%i, elapsed=%s, remaining=%s"
            % (best_fn or 0, evaluations, elapsed, remaining)
        )

    def error(self, e: Exception, solution):
        print("(!) Error evaluating pipeline: %r" % e)

    def end(self, best, best_fn):
        print("Search completed: best_fn=%.3f, best=\n%r" % (best_fn, best))

    def sample_solution(self, solution):
        print("Evaluating pipeline:\n%r" % solution)

    def eval_solution(self, solution, fitness):
        print("Fitness=%.3f" % fitness)

    def update_best(self, new_best, new_fn, previous_best, previous_fn):
        print(
            "Best solution: improved=%.3f, previous=%.3f" % (new_fn, previous_fn or 0)
        )


class ProgressLogger(Logger):
    def begin(self, evaluations):
        self.manager = enlighten.get_manager()
        self.total_counter = self.manager.counter(
            total=evaluations, unit="runs", leave=False, desc="Best: 0.000"
        )

    def sample_solution(self, solution):
        self.total_counter.update()

    def update_best(self, new_best, new_fn, *args):
        self.total_counter.desc = "Best: %.3f" % new_fn

    def end(self, *args):
        self.total_counter.close()
        self.manager.stop()


class MemoryLogger(Logger):
    def __init__(self):
        self.generation_best_fn = [0]
        self.generation_mean_fn = []

    def update_best(self, new_best, new_fn, previous_best, previous_fn):
        self.generation_best_fn[-1] = new_fn

    def finish_generation(self, fns):
        try:
            mean = statistics.mean(fns)
        except:
            mean = 0
        self.generation_mean_fn.append(mean)
        self.generation_best_fn.append(self.generation_best_fn[-1])


class MultiLogger(Logger):
    def __init__(self, *loggers):
        self.loggers = loggers

    def run(self, name, *args, **kwargs):
        for logger in self.loggers:
            getattr(logger, name)(*args, **kwargs)

    def begin(self, *args, **kwargs):
        self.run("begin", *args, **kwargs)

    def end(self, *args, **kwargs):
        self.run("end", *args, **kwargs)

    def start_generation(self, *args, **kwargs):
        self.run("start_generation", *args, **kwargs)

    def finish_generation(self, *args, **kwargs):
        self.run("finish_generation", *args, **kwargs)

    def sample_solution(self, *args, **kwargs):
        self.run("sample_solution", *args, **kwargs)

    def eval_solution(self, *args, **kwargs):
        self.run("eval_solution", *args, **kwargs)

    def error(self, *args, **kwargs):
        self.run("error", *args, **kwargs)

    def update_best(self, *args, **kwargs):
        self.run("update_best", *args, **kwargs)<|MERGE_RESOLUTION|>--- conflicted
+++ resolved
@@ -141,11 +141,7 @@
                 logger.finish_generation(fns)
                 self._finish_generation(fns)
 
-<<<<<<< HEAD
-                if early_stop and no_improvement > early_stop:
-=======
                 if stop:
->>>>>>> 7fab2efc
                     break
 
         except KeyboardInterrupt:
