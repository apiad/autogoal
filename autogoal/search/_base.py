--- conflicted
+++ resolved
@@ -7,16 +7,11 @@
 
 
 class SearchAlgorithm:
-<<<<<<< HEAD
-    def __init__(self, generator_fn, fitness_fn=None, pop_size=1, maximize=True, errors='raise', evaluation_timeout:int=300, memory_limit:int=4 * 1024 ** 3):
-        self._generator_fn = generator_fn
-=======
-    def __init__(self, generator_fn=None, fitness_fn=None, *, maximize=True, errors='raise', evaluation_timeout:int=300, memory_limit:int=4 * 1024 ** 3):
+    def __init__(self, generator_fn=None, fitness_fn=None, pop_size=1, maximize=True, errors='raise', evaluation_timeout:int=300, memory_limit:int=4 * 1024 ** 3):
         if generator_fn is None and fitness_fn is None:
             raise ValueError("You must provide either `generator_fn` or `fitness_fn`")
         
         self._generator_fn = generator_fn or self._generate_sampler
->>>>>>> 40a9bcf2
         self._fitness_fn = fitness_fn or self._identity
         self._pop_size = pop_size
         self._maximize = maximize
