--- conflicted
+++ resolved
@@ -60,16 +60,6 @@
                 no_improvement += 1
                 fns = []
 
-<<<<<<< HEAD
-                for solution in self._run_one_generation():
-                    try:
-                        logger.sample_solution(solution)
-                        fn = RestrictedWorker(self._fitness_fn, self._evaluation_timeout, self._memory_limit)(solution)
-                    except Exception as e:
-                        if self._errors == 'raise':
-                            raise e
-
-=======
                 for _ in range(self._pop_size):
                     solution = None
 
@@ -78,7 +68,6 @@
                         logger.sample_solution(solution)
                         fn = RestrictedWorker(self._fitness_fn, self._evaluation_timeout, self._memory_limit)(solution)
                     except Exception as e:
->>>>>>> f2e2b263
                         fn = 0
                         logger.error(e, solution)
 
