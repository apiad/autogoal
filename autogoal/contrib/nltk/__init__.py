<<<<<<< HEAD
from ._pipeline import SklearnNLPClassifier
from ._utils import find_classes
=======
import inspect
import re


def find_classes(include=".*", exclude=None):
    """
    Returns the list of all `nltk` wrappers in `autogoal`.

    You can pass filters to include or exclude specific classes.
    The filters are regular expressions that are matched against
    the names of the classes. Only classes that pass the `include` filter
    and not the `exclude` filter will be returned.
    By default all classes are returned.

    ##### Parameters

    - `include`: regular expression to match for including classes. Defaults to `".*"`, i.e., all classes.
    - `exclude`: regular expression to match for excluding classes. Defaults to `None`.

    ##### Examples

    ```python
    >>> from pprint import pprint
    >>> pprint(find_classes(include='.*Stemmer', exclude='.*Lancaster.*'))
    [<class 'autogoal.contrib.nltk._generated.ISRIStemmer'>,
     <class 'autogoal.contrib.nltk._generated.PorterStemmer'>,
     <class 'autogoal.contrib.nltk._generated.RSLPStemmer'>,
     <class 'autogoal.contrib.nltk._generated.SnowballStemmer'>]

    ```
    """
    import autogoal.contrib.nltk._generated as generated
    import autogoal.contrib.nltk._manual as manual

    def is_nltk_class(c):
        return (
            inspect.isclass(c)
            and c.__module__.startswith("autogoal.contrib.nltk._")
            and re.match(include, c.__name__)
            and (exclude is None or not re.match(exclude, c.__name__))
            and hasattr(c, 'run')
        )

    return [
        c
        for n, c in inspect.getmembers(generated, is_nltk_class)
        + inspect.getmembers(manual, is_nltk_class)
    ]
>>>>>>> f2e2b263
<|MERGE_RESOLUTION|>--- conflicted
+++ resolved
@@ -1,7 +1,5 @@
-<<<<<<< HEAD
 from ._pipeline import SklearnNLPClassifier
-from ._utils import find_classes
-=======
+
 import inspect
 import re
 
@@ -49,5 +47,4 @@
         c
         for n, c in inspect.getmembers(generated, is_nltk_class)
         + inspect.getmembers(manual, is_nltk_class)
-    ]
->>>>>>> f2e2b263
+    ]