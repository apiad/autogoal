--- conflicted
+++ resolved
@@ -9,12 +9,7 @@
     Union,
     Symbol,
     CfgInitializer,
-<<<<<<< HEAD
-    Symbol,
-    Empty
-=======
     Empty,
     Symbol,
->>>>>>> f2e2b263
 )
 from ._graph import GraphGrammar, Path, Block, Graph, GraphSpace