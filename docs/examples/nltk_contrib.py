<<<<<<< HEAD
from autogoal.contrib.nltk import SklearnNLPClassifier, find_classes
from autogoal.grammar import generate_cfg
from autogoal.search import RandomSearch, EnlightenLogger, PESearch
from nltk.corpus import movie_reviews
import random
import enlighten
import pickle
=======
from autogoal.kb import List, Sentence, MatrixContinuousSparse
from autogoal.contrib import find_classes
from autogoal.contrib.sklearn._manual import CountVectorizerNoTokenize
from autogoal.kb import build_pipelines
>>>>>>> f2e2b263


for cls in find_classes():
    print(cls)


pipelines = build_pipelines(
    input=List(Sentence()),
    output=MatrixContinuousSparse(),
    registry=find_classes(),
)

<<<<<<< HEAD
if __name__ == "__main__":
    g = generate_cfg(SklearnNLPClassifier)
    X, y = load_movie_reviews(1000)
    # X, y = load_corpus("examples/Revolico")

    def fitness(pipeline):
        pipeline.fit(X, y)
        score = pipeline.score(X, y)
        return score

    search = RandomSearch(g, fitness, random_state=0, errors='warn', evaluation_timeout=2)
    result = search.run(50, logger=EnlightenLogger())
    print(result[0])
    print(result[1])
=======

for i in range(10):
    print(pipelines.sample())
>>>>>>> f2e2b263
<|MERGE_RESOLUTION|>--- conflicted
+++ resolved
@@ -1,17 +1,7 @@
-<<<<<<< HEAD
-from autogoal.contrib.nltk import SklearnNLPClassifier, find_classes
-from autogoal.grammar import generate_cfg
-from autogoal.search import RandomSearch, EnlightenLogger, PESearch
-from nltk.corpus import movie_reviews
-import random
-import enlighten
-import pickle
-=======
 from autogoal.kb import List, Sentence, MatrixContinuousSparse
 from autogoal.contrib import find_classes
 from autogoal.contrib.sklearn._manual import CountVectorizerNoTokenize
 from autogoal.kb import build_pipelines
->>>>>>> f2e2b263
 
 
 for cls in find_classes():
@@ -24,23 +14,6 @@
     registry=find_classes(),
 )
 
-<<<<<<< HEAD
-if __name__ == "__main__":
-    g = generate_cfg(SklearnNLPClassifier)
-    X, y = load_movie_reviews(1000)
-    # X, y = load_corpus("examples/Revolico")
-
-    def fitness(pipeline):
-        pipeline.fit(X, y)
-        score = pipeline.score(X, y)
-        return score
-
-    search = RandomSearch(g, fitness, random_state=0, errors='warn', evaluation_timeout=2)
-    result = search.run(50, logger=EnlightenLogger())
-    print(result[0])
-    print(result[1])
-=======
 
 for i in range(10):
-    print(pipelines.sample())
->>>>>>> f2e2b263
+    print(pipelines.sample())